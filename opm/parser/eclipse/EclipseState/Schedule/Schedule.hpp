/*
  Copyright 2013 Statoil ASA.

  This file is part of the Open Porous Media project (OPM).

  OPM is free software: you can redistribute it and/or modify
  it under the terms of the GNU General Public License as published by
  the Free Software Foundation, either version 3 of the License, or
  (at your option) any later version.

  OPM is distributed in the hope that it will be useful,
  but WITHOUT ANY WARRANTY; without even the implied warranty of
  MERCHANTABILITY or FITNESS FOR A PARTICULAR PURPOSE.  See the
  GNU General Public License for more details.

  You should have received a copy of the GNU General Public License
  along with OPM.  If not, see <http://www.gnu.org/licenses/>.
*/
#ifndef SCHEDULE_HPP
#define SCHEDULE_HPP

#include <map>
#include <memory>

#include <boost/date_time/posix_time/posix_time_types.hpp>

#include <opm/parser/eclipse/EclipseState/Schedule/DynamicState.hpp>
#include <opm/parser/eclipse/EclipseState/Schedule/DynamicVector.hpp>
#include <opm/parser/eclipse/EclipseState/Schedule/Events.hpp>
#include <opm/parser/eclipse/EclipseState/Schedule/Group.hpp>
#include <opm/parser/eclipse/EclipseState/Schedule/GroupTree.hpp>
#include <opm/parser/eclipse/EclipseState/Schedule/OilVaporizationProperties.hpp>
#include <opm/parser/eclipse/EclipseState/Schedule/ScheduleEnums.hpp>
#include <opm/parser/eclipse/EclipseState/Schedule/Tuning.hpp>
#include <opm/parser/eclipse/EclipseState/Util/OrderedMap.hpp>
#include <opm/parser/eclipse/EclipseState/Schedule/MessagesLimits.hpp>
#include <opm/parser/eclipse/Parser/MessageContainer.hpp>

namespace Opm
{

    class Deck;
    class DeckKeyword;
    class DeckRecord;
    class EclipseGrid;
    class ParseContext;
    class SCHEDULESection;
    class TimeMap;
    class UnitSystem;
    class Well;
    class MessagesLimits;

    class Schedule {
    public:
        Schedule(const ParseContext& parseContext, const EclipseGrid& grid,
                 const Deck& deck );

        /// [deprecated]
        Schedule(const ParseContext& parseContext, const EclipseGrid& grid,
                 std::shared_ptr<const Deck> deck );

        /*
         * If the input deck does not specify a start time, Eclipse's 1. Jan
         * 1983 is defaulted
         */
        boost::posix_time::ptime getStartTime() const;
        time_t posixStartTime() const;
        time_t posixEndTime() const;


        std::shared_ptr< const TimeMap > getTimeMap() const;

        size_t numWells() const;
        size_t numWells(size_t timestep) const;
        size_t getMaxNumCompletionsForWells(size_t timestep) const;
        bool hasWell(const std::string& wellName) const;
        const Well* getWell(const std::string& wellName) const;
        std::vector< const Well* > getOpenWells(size_t timeStep) const;
        std::vector< const Well* > getWells() const;
        std::vector< const Well* > getWells(size_t timeStep) const;
        std::vector< const Well* > getWellsMatching( const std::string& ) const;
        const OilVaporizationProperties& getOilVaporizationProperties(size_t timestep);

        const GroupTree& getGroupTree(size_t t) const;
        size_t numGroups() const;
        bool hasGroup(const std::string& groupName) const;
        const Group& getGroup(const std::string& groupName) const;
        std::vector< const Group* > getGroups() const;
<<<<<<< HEAD
        std::shared_ptr< Tuning > getTuning() const;
        const MessagesLimits& getMessagesLimits() const;
=======
        const Tuning& getTuning() const;
>>>>>>> a0c08ef4

        const Events& getEvents() const;
        bool hasOilVaporizationProperties();
        std::shared_ptr<const Deck> getModifierDeck(size_t timeStep) const;
        const MessageContainer& getMessageContainer() const;
        MessageContainer& getMessageContainer();


    private:
        std::shared_ptr< TimeMap > m_timeMap;
        OrderedMap<std::shared_ptr< Well >> m_wells;
<<<<<<< HEAD
        std::shared_ptr<const EclipseGrid> m_grid;
        std::map<std::string , std::shared_ptr< Group >> m_groups;
        std::shared_ptr<DynamicState<std::shared_ptr< GroupTree >> > m_rootGroupTree;
        std::shared_ptr<DynamicState<std::shared_ptr< OilVaporizationProperties > > > m_oilvaporizationproperties;
        std::shared_ptr<Events> m_events;
        std::shared_ptr<DynamicVector<std::shared_ptr<Deck> > > m_modifierDeck;
        std::shared_ptr< Tuning > m_tuning;
        MessagesLimits m_messagesLimits;
=======
        std::map<std::string, Group > m_groups;
        DynamicState< GroupTree > m_rootGroupTree;
        DynamicState< OilVaporizationProperties > m_oilvaporizationproperties;
        Events m_events;
        DynamicVector<std::shared_ptr<Deck> > m_modifierDeck;
        Tuning m_tuning;
>>>>>>> a0c08ef4
        MessageContainer m_messages;
        WellProducer::ControlModeEnum m_controlModeWHISTCTL;

        std::vector< Well* > getWells(const std::string& wellNamePattern);
        void updateWellStatus( Well& well, size_t reportStep , WellCommon::StatusEnum status);
        void addWellToGroup( Group& newGroup , Well& well , size_t timeStep);
        void iterateScheduleSection(const ParseContext& parseContext ,  const SCHEDULESection& , const EclipseGrid& grid);
        bool handleGroupFromWELSPECS(const std::string& groupName, GroupTree& newTree) const;
        void addGroup(const std::string& groupName , size_t timeStep);
        void addWell(const std::string& wellName, const DeckRecord& record, size_t timeStep, WellCompletion::CompletionOrderEnum wellCompletionOrder);
        void handleCOMPORD(const ParseContext& parseContext, const DeckKeyword& compordKeyword, size_t currentStep);
        void checkWELSPECSConsistency( const Well&, const DeckKeyword& keyword, size_t recordIdx);
        void handleWELSPECS( const SCHEDULESection&, size_t, size_t  );
        void handleWCONProducer( const DeckKeyword& keyword, size_t currentStep, bool isPredictionMode);
        void handleWCONHIST( const DeckKeyword& keyword, size_t currentStep);
        void handleWCONPROD( const DeckKeyword& keyword, size_t currentStep);
        void handleWGRUPCON( const DeckKeyword& keyword, size_t currentStep);
        void handleCOMPDAT( const DeckKeyword& keyword,  size_t currentStep, const EclipseGrid& grid);
        void handleWELSEGS( const DeckKeyword& keyword, size_t currentStep);
        void handleCOMPSEGS( const DeckKeyword& keyword, size_t currentStep);
        void handleWCONINJE( const SCHEDULESection&,  const DeckKeyword& keyword, size_t currentStep);
        void handleWPOLYMER( const DeckKeyword& keyword, size_t currentStep);
        void handleWSOLVENT( const DeckKeyword& keyword, size_t currentStep);
        void handleWCONINJH( const SCHEDULESection&,  const DeckKeyword& keyword, size_t currentStep);
        void handleWELOPEN( const DeckKeyword& keyword, size_t currentStep, bool hascomplump);
        void handleWELTARG( const SCHEDULESection&,  const DeckKeyword& keyword, size_t currentStep);
        void handleGCONINJE( const SCHEDULESection&,  const DeckKeyword& keyword, size_t currentStep);
        void handleGCONPROD( const DeckKeyword& keyword, size_t currentStep);
        void handleGEFAC( const DeckKeyword& keyword, size_t currentStep);
        void handleTUNING( const DeckKeyword& keyword, size_t currentStep);
        void handleGRUPTREE( const DeckKeyword& keyword, size_t currentStep);
        void handleWRFT( const DeckKeyword& keyword, size_t currentStep);
        void handleWRFTPLT( const DeckKeyword& keyword, size_t currentStep);
        void handleWPIMULT( const DeckKeyword& keyword, size_t currentStep);
        void handleDRSDT( const DeckKeyword& keyword, size_t currentStep);
        void handleDRVDT( const DeckKeyword& keyword, size_t currentStep);
        void handleVAPPARS( const DeckKeyword& keyword, size_t currentStep);
        void handleWECON( const DeckKeyword& keyword, size_t currentStep);
<<<<<<< HEAD
        void handleMESSAGES(const DeckKeyword& keyword, size_t currentStep);
=======
        void handleWHISTCTL(const ParseContext& parseContext, const DeckKeyword& keyword);
>>>>>>> a0c08ef4

        void checkUnhandledKeywords( const SCHEDULESection& ) const;

        static double convertInjectionRateToSI(double rawRate, WellInjector::TypeEnum wellType, const Opm::UnitSystem &unitSystem);
        static double convertInjectionRateToSI(double rawRate, Phase::PhaseEnum wellPhase, const Opm::UnitSystem &unitSystem);
        static bool convertEclipseStringToBool(const std::string& eclipseString);

    };
    typedef std::shared_ptr<Schedule> SchedulePtr;
    typedef std::shared_ptr<const Schedule> ScheduleConstPtr;
}

#endif<|MERGE_RESOLUTION|>--- conflicted
+++ resolved
@@ -86,12 +86,8 @@
         bool hasGroup(const std::string& groupName) const;
         const Group& getGroup(const std::string& groupName) const;
         std::vector< const Group* > getGroups() const;
-<<<<<<< HEAD
-        std::shared_ptr< Tuning > getTuning() const;
+        const Tuning& getTuning() const;
         const MessagesLimits& getMessagesLimits() const;
-=======
-        const Tuning& getTuning() const;
->>>>>>> a0c08ef4
 
         const Events& getEvents() const;
         bool hasOilVaporizationProperties();
@@ -103,23 +99,13 @@
     private:
         std::shared_ptr< TimeMap > m_timeMap;
         OrderedMap<std::shared_ptr< Well >> m_wells;
-<<<<<<< HEAD
-        std::shared_ptr<const EclipseGrid> m_grid;
-        std::map<std::string , std::shared_ptr< Group >> m_groups;
-        std::shared_ptr<DynamicState<std::shared_ptr< GroupTree >> > m_rootGroupTree;
-        std::shared_ptr<DynamicState<std::shared_ptr< OilVaporizationProperties > > > m_oilvaporizationproperties;
-        std::shared_ptr<Events> m_events;
-        std::shared_ptr<DynamicVector<std::shared_ptr<Deck> > > m_modifierDeck;
-        std::shared_ptr< Tuning > m_tuning;
-        MessagesLimits m_messagesLimits;
-=======
         std::map<std::string, Group > m_groups;
         DynamicState< GroupTree > m_rootGroupTree;
         DynamicState< OilVaporizationProperties > m_oilvaporizationproperties;
         Events m_events;
         DynamicVector<std::shared_ptr<Deck> > m_modifierDeck;
         Tuning m_tuning;
->>>>>>> a0c08ef4
+        MessagesLimits m_messagesLimits;
         MessageContainer m_messages;
         WellProducer::ControlModeEnum m_controlModeWHISTCTL;
 
@@ -158,11 +144,8 @@
         void handleDRVDT( const DeckKeyword& keyword, size_t currentStep);
         void handleVAPPARS( const DeckKeyword& keyword, size_t currentStep);
         void handleWECON( const DeckKeyword& keyword, size_t currentStep);
-<<<<<<< HEAD
+        void handleWHISTCTL(const ParseContext& parseContext, const DeckKeyword& keyword);
         void handleMESSAGES(const DeckKeyword& keyword, size_t currentStep);
-=======
-        void handleWHISTCTL(const ParseContext& parseContext, const DeckKeyword& keyword);
->>>>>>> a0c08ef4
 
         void checkUnhandledKeywords( const SCHEDULESection& ) const;
 
